--- conflicted
+++ resolved
@@ -1,5 +1,4 @@
 import unittest
-import requests
 import pathlib
 
 from pypam.acoustic_survey import ASA
@@ -8,7 +7,7 @@
 
 # Data information
 data_path = pathlib.Path('./../data')
-data_url = 'https://www.lifewatch.be/code/pypam-files/tests/'
+
 
 # Hydrophone Setup
 # If Vpp is 2.0 then it means the wav is -1 to 1 directly related to V
@@ -37,7 +36,6 @@
 
 class TestASA(unittest.TestCase):
     def setUp(self) -> None:
-<<<<<<< HEAD
         self.asa = ASA(hydrophone=soundtrap, folder_path='./test_data', binsize=binsize, nfft=nfft, timezone='UTC',
                        include_dirs=include_dirs, zipped=zipped_files, dc_subtract=dc_subtract)
 
@@ -46,12 +44,8 @@
 
     def test_nmf(self):
         ds = self.asa.source_separation(window_time=1.0, n_sources=15, save_path=None, verbose=False)
-=======
-        if not any(data_path.iterdir()):
-            requests.get(data_url)
         self.asa = ASA(hydrophone=soundtrap, folder_path='./../data', binsize=binsize, nfft=nfft, utc=True,
                        include_dirs=include_dirs, zipped=zipped_files)
->>>>>>> 4e84f708
 
     def test_features(self):
         self.asa.evolution_multiple(method_list=fast_features, band_list=band_list)
