"""
Module: acoustic_survey.py
Authors: Clea Parcerisas
Institution: VLIZ (Vlaams Institute voor de Zee)
"""
__author__ = "Clea Parcerisas"
__version__ = "0.1"
__credits__ = "Clea Parcerisas"
__email__ = "clea.parcerisas@vliz.be"
__status__ = "Development"

import datetime
import operator
import os
import pathlib
import zipfile

import dateutil.parser as parser
import matplotlib.pyplot as plt
import numpy as np
import pandas as pd

from pypam import loud_event_detector
from pypam import utils
from pypam.acoustic_file import HydroFile

pd.plotting.register_matplotlib_converters()
plt.style.use('ggplot')


class ASA:
    def __init__(self,
                 hydrophone: object,
                 folder_path,
                 zipped=False,
                 include_dirs=False,
                 p_ref=1.0,
                 binsize=None,
                 nfft=1.0,
                 period=None,
                 band=None,
                 freq_resolution='all',
                 utc=True,
                 channel=0):
        """ 
        Init a AcousticSurveyAnalysis (ASA)

        Parameters
        ----------
        hydrophone : Hydrophone class from pyhydrophone
        folder_path : string or Path
            Where all the sound files are 
        zipped : boolean
            Set to True if the directory is zipped
        include_dirs : boolean
            Set to True if the folder contains other folders with sound files
        p_ref : float
            Reference pressure in uPa
        binsize : float
            Time window considered, in seconds. If set to None, only one value is returned
        nfft : int
            Samples of the fft bin used for the spectral analysis
        period : tuple or list
            Tuple or list with two elements: start and stop. Has to be a string in the format YYYY-MM-DD HH:MM:SS
        band : tuple or list
            Tuple or list with two elements: low-cut and high-cut of the band to analyze
        """
        self.hydrophone = hydrophone
        self.acu_files = AcousticFolder(folder_path=folder_path, zipped=zipped, include_dirs=include_dirs)
        self.p_ref = p_ref
        self.binsize = binsize
        self.nfft = nfft
        self.band = band
        self.freq_resolution = freq_resolution

        if period is not None:
            if not isinstance(period[0], datetime.datetime):
                start = parser.parse(period[0])
                end = parser.parse(period[1])
                self.period = [start, end]
            else:
                self.period = period
        else:
            self.period = None

        self.utc = utc
        self.channel = channel

    def evolution_multiple(self, method_list: list, **kwargs):
        """
        Compute the method in each file and output the evolution
        Returns a DataFrame with datetime as index and one row for each bin of each file

        Parameters
        ----------
        method_list : string
            Method name present in HydroFile
        **kwargs : 
            Any accepted parameter for the method_name
        """
        df = pd.DataFrame()
        f = operator.methodcaller('_apply_multiple', method_list=method_list, binsize=self.binsize,
                                  nfft=self.nfft, **kwargs)
        for file_list in self.acu_files:
            wav_file = file_list[0]
            print(wav_file)
            sound_file = HydroFile(sfile=wav_file, hydrophone=self.hydrophone,
                                   p_ref=self.p_ref, band=self.band, utc=self.utc, channel=self.channel)
            if sound_file.is_in_period(self.period) and sound_file.file.frames > 0:
                df_output = f(sound_file)
                df = df.append(df_output)
        return df

    def evolution(self, method_name, **kwargs):
        """
        Evolution of only one param name 
        """
        return self.evolution_multiple(method_list=[method_name], **kwargs)

    def timestamps_df(self):
        """
        Return a pandas dataframe with the timestamps of each bin.
        """
        df = pd.DataFrame()
        f = operator.methodcaller('timestamps_df', binsize=self.binsize)
        for file_list in self.acu_files:
            wav_file = file_list[0]
            print(wav_file)
            sound_file = HydroFile(sfile=wav_file, hydrophone=self.hydrophone,
                                   p_ref=self.p_ref, band=self.band, utc=self.utc, channel=self.channel)
            if sound_file.is_in_period(self.period) and sound_file.file.frames > 0:
                df_output = f(sound_file)
                df = df.append(df_output, ignore_index=True)
<<<<<<< HEAD
=======

>>>>>>> 4e362a5... Changed period to dateutil parser
        return df

    def start_end_timestamp(self):
        """
        Return the start and the end timestamps
        """
        file_list = self.acu_files[0]
        wav_file = file_list[0]
        print(wav_file)

        sound_file = HydroFile(sfile=wav_file, hydrophone=self.hydrophone,
                               p_ref=self.p_ref, band=self.band, utc=self.utc, channel=self.channel)
        start_datetime = sound_file.date

        file_list = self.acu_files[-1]
        wav_file = file_list[0]
        print(wav_file)
        sound_file = HydroFile(sfile=wav_file, hydrophone=self.hydrophone,
                               p_ref=self.p_ref, band=self.band, utc=self.utc, channel=self.channel)
        end_datetime = sound_file.date + datetime.timedelta(seconds=sound_file.total_time())

        return start_datetime, end_datetime

    def apply_to_all(self, method_name, **kwargs):
        """
        Apply the method to all the files
        
        Parameters
        ----------
        method_name : string
            Method name present in HydroFile
        **kwargs : 
            Any accepted parameter for the method_name

        """
        f = operator.methodcaller(method_name, binsize=self.binsize, nfft=self.nfft, **kwargs)
        for file_list in self.acu_files:
            wav_file = file_list[0]
            print(wav_file)
            sound_file = HydroFile(sfile=wav_file, hydrophone=self.hydrophone,
                                   p_ref=self.p_ref, band=self.band, utc=self.utc, channel=self.channel)
            if sound_file.is_in_period(self.period) and sound_file.file.frames > 0:
                f(sound_file)

    def duration(self):
        """
        Return the duration in seconds of all the survey
        """
        total_time = 0
        for file_list in self.acu_files:
            wav_file = file_list[0]
            print(wav_file)
            sound_file = HydroFile(sfile=wav_file, hydrophone=self.hydrophone,
                                   p_ref=self.p_ref, band=self.band, utc=self.utc, channel=self.channel)
            if sound_file.is_in_period(self.period) and sound_file.file.frames > 0:
                total_time += sound_file.total_time()

        return total_time

    def mean_rms(self, **kwargs):
        """
        Return the mean root mean squared value of the survey
        Accepts any other input than the correspondent method in the acoustic file.
        Returns the rms value of the whole survey

        Parameters
        ----------
        **kwargs : 
            Any accepted arguments for the rms function of the AcuFile
        """
        rms_evolution = self.evolution('rms', **kwargs)

        return rms_evolution['rms'].mean()

    def spd(self, db=True, h=0.1, percentiles=None):
        """
        Return the empirical power density. 

        Parameters
        ----------
        db : boolean
            If set to True the result will be given in db. Otherwise in uPa^2
        h : float
            Histogram bin (in the correspondent units, uPa or db)
        percentiles : list
            All the percentiles that have to be returned. If set to None, no percentiles is returned

        Returns
        ------- 
        fbands : list
            List of all the frequencies
        bin_edges : list
            List of the psd values of the distribution
        spd : DataFrame
            DataFrame with 'frequency' as index and a column for each psd bin and for each percentile
        p : numpy matrix
            Matrix with all the probabilities
        """
        psd_evolution = self.evolution('psd', db=db, percentiles=percentiles)
        fbands = psd_evolution['band_density'].columns
        pxx = psd_evolution['band_density'][fbands].to_numpy(dtype=np.float).T
        # Calculate the bins of the psd values and compute spd using numba
        bin_edges = np.arange(start=pxx.min(), stop=pxx.max(), step=h)
        if percentiles is None:
            percentiles = []
        spd, p = utils.sxx2spd(Sxx=pxx, h=h, percentiles=np.array(percentiles) / 100.0, bin_edges=bin_edges)

        return fbands, bin_edges, spd, percentiles, p

    def cut_and_place_files_period(self, period, folder_name, extensions=None):
        """
        Cut the files in the specified periods and store them in the right folder 

        Parameters
        ----------
        period: Tuple or list
            Tuple or list with (start, stop)
        folder_name: str or Path
            Path to the location of the files to cut
        extensions: list of strings
            the extensions that want to be moved (csv will be splitted, log will just be moved)
        """
        if extensions is None:
            extensions = []
        start_date = parser.parse(period[0])
        end_date = parser.parse(period[1])
        print(start_date, end_date)
        folder_path = self.acu_files.folder_path.joinpath(folder_name)
        self.acu_files.extensions = extensions
        for file_list in self.acu_files:
            wav_file = file_list[0]
            sound_file = HydroFile(sfile=wav_file, hydrophone=self.hydrophone,
                                   p_ref=self.p_ref, band=self.band, utc=self.utc, channel=self.channel)
            if sound_file.contains_date(start_date) and sound_file.file.frames > 0:
                print('start!', wav_file)
                # Split the sound file in two files
                first, second = sound_file.split(start_date)
                move_file(second, folder_path)
                # Split the metadata files
                for i, metadata_file in enumerate(file_list[1:]):
                    if extensions[i] != '.log.xml':
                        df = pd.read_csv(metadata_file)
<<<<<<< HEAD
                        df['datetime'] = pd.to_datetime(df['unix time'] * 1e9)
=======
<<<<<<< HEAD
                        df['datetime'] = pd.to_datetime(df['unix time'] * 1e9) + datetime.timedelta(hours=2)
=======
                        df['datetime'] = pd.to_datetime(df['unix time'] * 1e9)
>>>>>>> 4e362a5... Changed period to dateutil parser
>>>>>>> 3a5d7de9
                        df_first = df[df['datetime'] < start_date]
                        df_second = df[df['datetime'] >= start_date]
                        df_first.to_csv(metadata_file)
                        new_metadata_path = second.parent.joinpath(second.name.replace('.wav', extensions[i]))
                        df_second.to_csv(new_metadata_path)
                        # Move the file 
                        move_file(new_metadata_path, folder_path)
            elif sound_file.contains_date(end_date):
                print('end!', wav_file)
                # Split the sound file in two files
                first, second = sound_file.split(end_date)
                move_file(first, folder_path)
                # Split the metadata files
                for i, metadata_file in enumerate(file_list[1:]):
                    if extensions[i] != '.log.xml':
                        df = pd.read_csv(metadata_file)
<<<<<<< HEAD
                        df['datetime'] = pd.to_datetime(df['unix time'] * 1e9)
=======
<<<<<<< HEAD
                        df['datetime'] = pd.to_datetime(df['unix time'] * 1e9) + datetime.timedelta(hours=2)
=======
                        df['datetime'] = pd.to_datetime(df['unix time'] * 1e9)
>>>>>>> 4e362a5... Changed period to dateutil parser
>>>>>>> 3a5d7de9
                        df_first = df[df['datetime'] < start_date]
                        df_second = df[df['datetime'] >= start_date]
                        df_first.to_csv(metadata_file)
                        new_metadata_path = second.parent.joinpath(second.name.replace('.wav', extensions[i]))
                        df_second.to_csv(new_metadata_path)
                    # Move the file (also if log)
                    move_file(metadata_file, folder_path)

            else:
                if sound_file.is_in_period([start_date, end_date]):
                    print('moving', wav_file)
                    sound_file.file.close()
                    move_file(wav_file, folder_path)
                    for metadata_file in file_list[1:]:
                        move_file(metadata_file, folder_path)
                else:
                    pass
        return 0

    def detect_piling_events(self, min_separation, max_duration, threshold, dt=None):
        """
        Return a DataFrame with all the piling events and their rms, sel and peak values

        Parameters
        ----------
        min_separation : float
            Minimum separation of the event, in seconds
        max_duration : float
            Maximum duration of the event, in seconds
        threshold : float
            Threshold above ref value which one it is considered piling, in db
        dt : float
            Window size in seconds for the analysis (time resolution). Has to be smaller han min_duration!
        """
        df = pd.DataFrame()
        for file_list in self.acu_files:
            wav_file = file_list[0]
            print(wav_file)
            sound_file = HydroFile(sfile=wav_file, hydrophone=self.hydrophone,
                                   p_ref=self.p_ref, band=self.band, utc=self.utc, channel=self.channel)
            if sound_file.is_in_period(self.period) and sound_file.file.frames > 0:
                df_output = sound_file.detect_piling_events(min_separation=min_separation, threshold=threshold,
                                                            max_duration=max_duration, dt=dt, binsize=self.binsize)
                df = df.append(df_output)
        return df

    def detect_ship_events(self, min_duration, threshold):
        """
        Return a DataFrame with all the piling events and their rms, sel and peak values

        Parameters
        ----------
        min_duration : float
            Minimum separation of the event, in seconds
        threshold : float
            Threshold above ref value which one it is considered piling, in db
        """
        df = pd.DataFrame()
        last_end = None
        detector = loud_event_detector.LoudPilingDetector(min_duration=min_duration, threshold=threshold)
        for file_list in self.acu_files:
            wav_file = file_list[0]
            print(wav_file)
            sound_file = HydroFile(sfile=wav_file, hydrophone=self.hydrophone,
                                   p_ref=self.p_ref, band=self.band, utc=self.utc, channel=self.channel)
            start_datetime = sound_file.date
            end_datetime = sound_file.date + datetime.timedelta(seconds=sound_file.total_time())
            if last_end is not None:
                if (last_end - start_datetime).total_seconds() < min_duration:
                    detector.reset()
            last_end = end_datetime
            if sound_file.is_in_period(self.period) and sound_file.file.frames > 0:
                df_output = sound_file.detect_ship_events(min_duration=min_duration, threshold=threshold,
                                                          binsize=self.binsize, detector=detector, verbose=True)
                df = df.append(df_output)
        return df

    def plot_all_files(self, method_name, **kwargs):
        """
        Apply the plot method to all the files

        Parameters
        ----------
        method_name : string 
            Plot method present in HydroFile
        **kwargs : Any accepted in the method_name
        """
        self.apply_to_all(method_name=method_name, binsize=self.binsize, nfft=self.nfft, **kwargs)

    def plot_rms_evolution(self, db=True, save_path=None):
        """
        Plot the rms evolution

        Parameters
        ----------
        db : boolean 
            If set to True, output in db 
        save_path : string or Path 
            Where to save the output graph. If None, it is not saved
        """
        rms_evolution = self.evolution('rms', db=db)
        plt.figure()
        plt.plot(rms_evolution['rms'])
        plt.xlabel('Time')
        if db:
            units = 'db re 1V %s uPa' % self.p_ref
        else:
            units = 'uPa'
        plt.title('Evolution of the broadband rms value')  # Careful when filter applied!
        plt.ylabel('rms [%s]' % units)
        plt.tight_layout()
        if save_path is not None:
            plt.savefig(save_path)
        else:
            plt.show()
        plt.close()

    def plot_rms_daily_patterns(self, db=True, save_path=None):
        """
        Plot the daily rms patterns

        Parameters
        ----------
        db : boolean 
            If set to True, output in db 
        save_path : string or Path 
            Where to save the output graph. If None, it is not saved
        """
        rms_evolution = self.evolution('rms', db=db)
        rms_evolution['date'] = rms_evolution.index.date.unique()
        rms_evolution['hour'] = rms_evolution.index.time
        dates = rms_evolution['dates'].unique()
        hours = rms_evolution['hours'].unique()
        daily_patterns = pd.DataFrame()
        for date in dates:
            for hour in hours:
                rms = rms_evolution[(rms_evolution['date'] == date) and (rms_evolution['hour'] == hour)]['rms']
                daily_patterns.loc[date, hour] = rms

        # Plot the patterns
        plt.figure()
        im = plt.pcolormesh(daily_patterns.values)
        plt.title('Daily patterns')
        plt.xlabel('Hours of the day')
        plt.ylabel('Days')

        if db:
            units = 'db re 1V %s uPa' % self.p_ref
        else:
            units = 'uPa'
        cbar = plt.colorbar(im)
        cbar.set_label('rms [%s]' % units, rotation=270)
        plt.tight_layout()
        if save_path is not None:
            plt.savefig(save_path)
        else:
            plt.show()
        plt.close()

    def plot_mean_power_spectrum(self, db=True, save_path=None, log=True, **kwargs):
        """
        Plot the resulting mean power spectrum

        Parameters
        ----------
        db : boolean 
            If set to True, output in db 
        log : boolean 
            If set to True, y axis in logarithmic scale
        save_path : string or Path 
            Where to save the output graph. If None, it is not saved
        **kwargs : Any accepted for the power_spectrum method
        """
        power = self.evolution(method_name='power_spectrum', db=db, **kwargs)
        if db:
            units = 'db re 1V %s uPa^2' % self.p_ref
        else:
            units = 'uPa^2'

        return self._plot_spectrum_mean(df=power, units=units, col_name='spectrum',
                                        output_name='SPLrms', save_path=save_path, log=log)

    def plot_mean_psd(self, db=True, save_path=None, log=True, **kwargs):
        """
        Plot the resulting mean psd

        Parameters
        ----------
        db : boolean 
            If set to True, output in db 
        log : boolean 
            If set to True, y axis in logarithmic scale
        save_path : string or Path 
            Where to save the output graph. If None, it is not saved
        **kwargs : Any accepted for the psd method
        """
        psd = self.evolution(method_name='psd', db=db, **kwargs)
        if db:
            units = 'db re 1V %s uPa^2' % self.p_ref
        else:
            units = 'uPa^2'

        return self._plot_spectrum_mean(df=psd, units=units, col_name='density',
                                        output_name='PSD', save_path=save_path, log=log)

    def _plot_spectrum_mean(self, df, units, col_name, output_name, save_path=None, log=True):
        """
        Plot the mean spectrum

        Parameters
        ----------
        df : DataFrame
            Output of evolution
        units : string 
            Units of the spectrum
        col_name : string 
            Column name of the value to plot. Can be 'density' or 'spectrum'
        output_name : string
            Name of the label. 'PSD' or 'SPLrms'
        log : boolean 
            If set to True, y axis in logarithmic scale
        save_path : string or Path 
            Where to save the output graph. If None, it is not saved
        """
        fbands = df['band_' + col_name].columns
        plt.figure()
        mean_spec = df['band_' + col_name][fbands].mean(axis=0)
        plt.plot(fbands, mean_spec)
        plt.title(col_name.capitalize())
        plt.xlabel('Frequency [Hz')
        plt.ylabel('%s [%s]' % (output_name, units))

        if log:
            plt.xscale('log')

        # Plot the percentile lines
        percentiles = df['percentiles'].mean(axis=0).values
        plt.hlines(y=percentiles, xmin=fbands.min(), xmax=fbands.max(), label=df['percentiles'].columns)

        plt.tight_layout()
        if save_path is not None:
            plt.savefig(save_path)
        else:
            plt.show()
        plt.close()

        return fbands, mean_spec, percentiles

    def plot_power_ltsa(self, db=True, save_path=None, **kwargs):
        """
        Plot the evolution of the power frequency distribution (Long Term Spectrogram Analysis)

        Parameters
        ----------
        db : boolean 
            If set to True, output in db 
        save_path : string or Path 
            Where to save the output graph. If None, it is not saved
        **kwargs : Any accepted for the power spectrum method
        """
        power_evolution = self.evolution('power_spectrum', db=db, **kwargs)
        if db:
            units = 'db re 1V %s uPa^2' % self.p_ref
        else:
            units = 'uPa^2'
        self._plot_ltsa(df=power_evolution, col_name='spectrum',
                        output_name='SPLrms', units=units, save_path=save_path)

        return power_evolution

    def plot_psd_ltsa(self, db=True, save_path=None, **kwargs):
        """
        Plot the evolution of the psd power spectrum density (Long Term Spectrogram Analysis)

        Parameters
        ----------
        db : boolean 
            If set to True, output in db 
        save_path : string or Path 
            Where to save the output graph. If None, it is not saved
        **kwargs : Any accepted for the psd method
        """
        psd_evolution = self.evolution('psd', db=db, **kwargs)
        if db:
            units = 'db re 1V %s uPa^2/Hz' % self.p_ref
        else:
            units = 'uPa^2/Hz'
        self._plot_ltsa(df=psd_evolution, col_name='density',
                        output_name='PSD', units=units, save_path=save_path)

        return psd_evolution

    def _plot_ltsa(self, df, col_name, output_name, units, save_path=None):
        """
        Plot the evolution of the df containing percentiles and band values

        Parameters
        ----------
        df : DataFrame
            Output of evolution
        units : string 
            Units of the spectrum
        col_name : string 
            Column name of the value to plot. Can be 'density' or 'spectrum'
        output_name : string
            Name of the label. 'PSD' or 'SPLrms'
        save_path : string or Path 
            Where to save the output graph. If None, it is not saved
        """
        # Plot the evolution  
        # Extra axes for the colorbar and delete the unused one
        fig, ax = plt.subplots(2, 2, sharex='col', gridspec_kw={'width_ratios': (15, 1)})
        fbands = df['band_' + col_name].columns
        im = ax[0, 0].pcolormesh(df.index, fbands, df['band_' + col_name][fbands].T.to_numpy(dtype=np.float),
                                 shading='auto')
        ax[0, 0].set_title('%s evolution' % (col_name.capitalize()))
        ax[0, 0].set_xlabel('Time')
        ax[0, 0].set_ylabel('Frequency [Hz]')
        cbar = fig.colorbar(im, cax=ax[0, 1])
        cbar.set_label('%s [%s]' % (output_name, units), rotation=90)
        # Remove the unused axes
        ax[1, 1].remove()

        ax[1, 0].plot(df['percentiles'])
        ax[1, 0].set_title('Percentiles evolution')
        ax[1, 0].set_xlabel('Time')
        ax[1, 0].set_ylabel('%s [%s]' % (output_name, units))
        ax[1, 0].legend(df['percentiles'].columns.values)

        plt.tight_layout()
        if save_path is not None:
            plt.savefig(save_path)
        else:
            plt.show()
        plt.close()

    def plot_spd(self, db=True, log=True, save_path=None, **kwargs):
        """
        Plot the the SPD graph

        Parameters
        ----------
        db : boolean 
            If set to True, output in db 
        log : boolean 
            If set to True, y axis in logarithmic scale
        save_path : string or Path 
            Where to save the output graph. If None, it is not saved
        **kwargs : Any accepted for the spd method
        """
        fbands, bin_edges, spd, percentiles, p = self.spd(db=db, **kwargs)
        if db:
            units = 'db re 1V %s uPa^2/Hz' % self.p_ref
        else:
            units = 'uPa^2/Hz'

        # Plot the EPD
        fig = plt.figure()
        im = plt.pcolormesh(fbands, bin_edges, spd.T, cmap='BuPu', shading='auto')
        if log:
            plt.xscale('log')
        plt.title('Spectral probability density')
        plt.xlabel('Frequency [Hz]')
        plt.ylabel('PSD [%s]' % units)
        cbar = fig.colorbar(im)
        cbar.set_label('Empirical Probability Density', rotation=90)

        # Plot the lines of the percentiles
        if len(percentiles) != 0:
            plt.plot(fbands, p, label=percentiles)

        plt.tight_layout()
        if save_path is not None:
            plt.savefig(save_path)
        else:
            plt.show()
        plt.close()

        return fbands, bin_edges, spd, percentiles, p


class AcousticFolder:
    """
    Class to help through the iterations of the acoustic folder.
    """

    def __init__(self, folder_path, zipped=False, include_dirs=False, extensions=None):
        """
        Store the information about the folder.
        It will create an iterator that returns all the pairs of extensions having the same name than the wav file

        Parameters
        ----------
        folder_path : string or Path
            Path to the folder containing the acoustic files
        zipped : boolean
            Set to True if the subfolders are zipped
        include_dirs : boolean
            Set to True if the subfolders are included in the study
        extensions : list
            List of strings with all the extensions that will be returned (.wav is automatic)
            i.e. extensions=['.xml', '.bcl'] will return [wav, xml and bcl] files
        """
        self.folder_path = pathlib.Path(folder_path)
        self.zipped = zipped
        self.recursive = include_dirs
        if extensions is None:
            extensions = []
        self.extensions = extensions

    def __getitem__(self, n):
        """
        Get n wav file
        """
        self.__iter__()
        self.n = n
        return self.__next__()

    def __iter__(self):
        """
        Iteration
        """
        self.n = 0
        if not self.zipped:
            if self.recursive:
                self.files_list = sorted(self.folder_path.glob('**/*.wav'))
            else:
                self.files_list = sorted(self.folder_path.glob('*.wav'))
        else:
            if self.recursive:
                self.folder_list = sorted(self.folder_path.iterdir())
                self.zipped_subfolder = AcousticFolder(self.folder_list[self.n], extensions=self.extensions,
                                                       zipped=self.zipped, include_dirs=self.recursive)
            else:
                zipped_folder = zipfile.ZipFile(self.folder_path, 'r', allowZip64=True)
                self.files_list = zipped_folder.namelist()
        return self

    def __next__(self):
        """
        Next wav file
        """
        if self.n < len(self.files_list):
            files_list = []
            if self.zipped:
                if self.recursive:
                    try:
                        self.files_list = self.zipped_subfolder.__next__()
                    except StopIteration:
                        self.n += 1
                        self.zipped_subfolder = AcousticFolder(self.folder_list[self.n], extensions=self.extensions,
                                                               zipped=self.zipped, include_dirs=self.recursive)
                else:
                    file_name = self.files_list[self.n]
                    extension = file_name.split(".")[-1]
                    if extension == 'wav':
                        wav_file = self.folder_path.open(file_name)
                        files_list.append(wav_file)
                        for extension in self.extensions:
                            ext_file_name = file_name.parent.joinpath(file_name.name.replace('.wav', extension))
                            files_list.append(self.folder_path.open(ext_file_name))
                    self.n += 1
                    return files_list
            else:
                wav_path = self.files_list[self.n]
                files_list.append(wav_path)
                for extension in self.extensions:
                    files_list.append(pathlib.Path(str(wav_path).replace('.wav', extension)))

                self.n += 1
                return files_list
        else:
            raise StopIteration

    def __len__(self):
        if not self.zipped:
            if self.recursive:
                n_files = len(list(self.folder_path.glob('**/*.wav')))
            else:
                n_files = len(list(self.folder_path.glob('*.wav')))
        else:
            if self.recursive:
                n_files = len(list(self.folder_path.iterdir()))
            else:
                zipped_folder = zipfile.ZipFile(self.folder_path, 'r', allowZip64=True)
                n_files = len(zipped_folder.namelist())
        return n_files


def move_file(file_path, new_folder_path):
    """
    Move the file to the new folder

    Parameters
    ----------
    file_path : string or Path 
        Original file path 
    new_folder_path : string or Path 
        New folder destination (without the file name)
    """
    if not isinstance(file_path, pathlib.Path):
        file_path = pathlib.Path(file_path)
    if not isinstance(new_folder_path, pathlib.Path):
        new_folder_path = pathlib.Path(new_folder_path)
    if not os.path.exists(new_folder_path):
        os.makedirs(new_folder_path)
    new_path = new_folder_path.joinpath(file_path.name)
    os.rename(file_path, new_path)<|MERGE_RESOLUTION|>--- conflicted
+++ resolved
@@ -131,10 +131,6 @@
             if sound_file.is_in_period(self.period) and sound_file.file.frames > 0:
                 df_output = f(sound_file)
                 df = df.append(df_output, ignore_index=True)
-<<<<<<< HEAD
-=======
-
->>>>>>> 4e362a5... Changed period to dateutil parser
         return df
 
     def start_end_timestamp(self):
@@ -277,15 +273,7 @@
                 for i, metadata_file in enumerate(file_list[1:]):
                     if extensions[i] != '.log.xml':
                         df = pd.read_csv(metadata_file)
-<<<<<<< HEAD
                         df['datetime'] = pd.to_datetime(df['unix time'] * 1e9)
-=======
-<<<<<<< HEAD
-                        df['datetime'] = pd.to_datetime(df['unix time'] * 1e9) + datetime.timedelta(hours=2)
-=======
-                        df['datetime'] = pd.to_datetime(df['unix time'] * 1e9)
->>>>>>> 4e362a5... Changed period to dateutil parser
->>>>>>> 3a5d7de9
                         df_first = df[df['datetime'] < start_date]
                         df_second = df[df['datetime'] >= start_date]
                         df_first.to_csv(metadata_file)
@@ -302,15 +290,7 @@
                 for i, metadata_file in enumerate(file_list[1:]):
                     if extensions[i] != '.log.xml':
                         df = pd.read_csv(metadata_file)
-<<<<<<< HEAD
                         df['datetime'] = pd.to_datetime(df['unix time'] * 1e9)
-=======
-<<<<<<< HEAD
-                        df['datetime'] = pd.to_datetime(df['unix time'] * 1e9) + datetime.timedelta(hours=2)
-=======
-                        df['datetime'] = pd.to_datetime(df['unix time'] * 1e9)
->>>>>>> 4e362a5... Changed period to dateutil parser
->>>>>>> 3a5d7de9
                         df_first = df[df['datetime'] < start_date]
                         df_second = df[df['datetime'] >= start_date]
                         df_first.to_csv(metadata_file)
