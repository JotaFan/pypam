--- conflicted
+++ resolved
@@ -230,16 +230,6 @@
             ax[1].axvline(x=row.loc[('temporal', 'start_seconds')], color='red')
             ax[1].axvline(x=row.loc[('temporal', 'end_seconds')], color='blue')
         ax[1].set_title('Detections')
-<<<<<<< HEAD
-        ax[1].legend(loc='right')
-        ax[1].set_xlabel('Time [s]')
-        ax[1].set_ylabel('Amplitude [dB]')
-        if len(events_df) > 0:
-            ax[2].scatter(events_df.start_seconds, events_df.rms, label='rms')
-            ax[2].scatter(events_df.start_seconds, events_df.peak, label='0-peak')
-            ax[2].scatter(events_df.start_seconds, events_df.sel, label='sel')
-        ax[2].legend()
-=======
         ax[1].set_ylabel('[dB]')
         ax[1].legend(bbox_to_anchor=(1, 0), loc="lower left")
         if len(events_df) > 0:
@@ -252,7 +242,6 @@
         ax[2].legend(bbox_to_anchor=(1, 0), loc="lower left")
         ax[2].set_title('Pulses detected')
         ax[2].set_xlabel('Time [s]')
->>>>>>> 7f9c01a7
         ax[2].set_ylabel('[dB]')
         plt.tight_layout()
         if save_path is not None:
