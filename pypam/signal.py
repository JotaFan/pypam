--- conflicted
+++ resolved
@@ -611,12 +611,7 @@
         ax[0, 0].set_ylabel(r'Amplitude [$\mu Pa$]')
         ax[0, 1].set_axis_off()
         im = ax[1, 0].pcolormesh(self.t, self.freq, self.sxx, vmin=60, vmax=150, shading='auto')
-<<<<<<< HEAD
-        plt.colorbar(im, cax=ax[1, 1], label='Lrms [dB]')
-=======
         plt.colorbar(im, cax=ax[1, 1], label=r'$L_{rms}$ [dB]')
-        # cbar.set_label(, rotation=270)
->>>>>>> c0fe6176
         ax[1, 0].set_title('Spectrogram')
         ax[1, 0].set_xlabel('Time [s]')
         ax[1, 0].set_ylabel('Frequency [Hz]')
